--- conflicted
+++ resolved
@@ -1,14 +1,12 @@
 # Changes
 
-<<<<<<< HEAD
 ## next (possibly 0.9.0)
 
 - [Bug] Xiaowa E202-02 fails to go back to the dock (#181) - Thanks @bedrin
-=======
+
 ## 0.8.4
 
 - [Models] `rockrobo.vacuum.v1` now supports new speed modes - Thank you @mrreview
->>>>>>> 83f783ba
 
 ## 0.8.3
 
