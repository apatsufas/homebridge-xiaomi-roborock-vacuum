--- conflicted
+++ resolved
@@ -231,357 +231,4 @@
   }
 }
 
-<<<<<<< HEAD
-module.exports = new Network();
-
-class DeviceInfo {
-  constructor(parent, id, address, port) {
-    this.parent = parent;
-    this.packet = new Packet();
-
-    this.address = address;
-    this.port = port;
-
-    // Tracker for all promises associated with this device
-    this.promises = new Map();
-    this.lastId = 0;
-
-    this.id = id;
-    this.debug = id ? debug("thing:miio:" + id) : debug("thing:miio:pending");
-
-    // Get if the token has been manually changed
-    this.tokenChanged = false;
-  }
-
-  get token() {
-    return this.packet.token;
-  }
-
-  set token(t) {
-    this.debug("Using manual token:", t.toString("hex"));
-    this.packet.token = t;
-    this.tokenChanged = true;
-  }
-
-  /**
-   * Enrich this device with detailed information about the model. This will
-   * simply call miIO.info.
-   */
-  enrich() {
-    if (!this.id) {
-      throw new Error("Device has no identifier yet, handshake needed");
-    }
-
-    if (this.model && !this.tokenChanged && this.packet.token) {
-      // This device has model info and a valid token
-      return Promise.resolve();
-    }
-
-    if (this.enrichPromise) {
-      // If enrichment is already happening
-      return this.enrichPromise;
-    }
-
-    // Check if there is a token available, otherwise try to resolve it
-    let promise;
-    if (!this.packet.token) {
-      // No automatic token found - see if we have a stored one
-      this.debug(
-        "Loading token from storage, device hides token and no token set via options"
-      );
-      this.autoToken = false;
-      promise = tokens.get(this.id).then((token) => {
-        this.debug("Using stored token:", token);
-        this.packet.token = Buffer.from(token, "hex");
-        this.tokenChanged = true;
-      });
-    } else {
-      if (this.tokenChanged) {
-        this.autoToken = false;
-      } else {
-        this.autoToken = true;
-        this.debug("Using automatic token:", this.packet.token.toString("hex"));
-      }
-      promise = Promise.resolve();
-    }
-
-    return (this.enrichPromise = promise
-      .then(() => this.call("miIO.info"))
-      .then((data) => {
-        this.enriched = true;
-        this.model = data.model;
-        this.tokenChanged = false;
-
-        this.enrichPromise = null;
-      })
-      .catch((err) => {
-        this.enrichPromise = null;
-        this.enriched = true;
-
-        if (err.code === "missing-token") {
-          // Rethrow some errors
-          err.device = this;
-          throw err;
-        }
-
-        if (this.packet.token) {
-          // Could not call the info method, this might be either a timeout or a token problem
-          const e = new Error(
-            "Could not connect to device, token might be wrong"
-          );
-          e.code = "connection-failure";
-          e.device = this;
-          throw e;
-        } else {
-          const e = new Error(
-            "Could not connect to device, token needs to be specified"
-          );
-          e.code = "missing-token";
-          e.device = this;
-          throw e;
-        }
-      }));
-  }
-
-  onMessage(msg) {
-    try {
-      this.packet.raw = msg;
-    } catch (ex) {
-      this.debug("<- Unable to parse packet", ex);
-      return;
-    }
-
-    let data = this.packet.data;
-    if (data === null) {
-      this.debug("<-", "Handshake reply:", this.packet.checksum);
-      this.packet.handleHandshakeReply();
-
-      if (this.handshakeResolve) {
-        this.handshakeResolve();
-      }
-    } else {
-      // Handle null-terminated strings
-      if (data[data.length - 1] === 0) {
-        data = data.slice(0, data.length - 1);
-      }
-
-      // Parse and handle the JSON message
-      let str = data.toString("utf8");
-
-      // Remove non-printable characters to help with invalid JSON from devices
-      str = str.replace(/[\x00-\x09\x0B-\x0C\x0E-\x1F\x7F-\x9F]/g, ""); // eslint-disable-line
-
-      this.debug("<- Message: `" + str + "`");
-      try {
-        let object = safeishJSON(str);
-
-        const p = this.promises.get(object.id);
-        if (!p) return;
-        if (typeof object.result !== "undefined") {
-          p.resolve(object.result);
-        } else {
-          p.reject(object.error);
-        }
-      } catch (ex) {
-        this.debug("<- Invalid JSON", ex);
-      }
-    }
-  }
-
-  handshake() {
-    if (!this.packet.needsHandshake) {
-      return Promise.resolve(this.token);
-    }
-
-    // If a handshake is already in progress use it
-    if (this.handshakePromise) {
-      return this.handshakePromise;
-    }
-
-    return (this.handshakePromise = new Promise((resolve, reject) => {
-      // Create and send the handshake data
-      this.packet.handshake();
-      const data = this.packet.raw;
-      this.parent.socket.send(
-        data,
-        0,
-        data.length,
-        this.port,
-        this.address,
-        (err) => err && reject(err)
-      );
-
-      // Handler called when a reply to the handshake is received
-      this.handshakeResolve = () => {
-        clearTimeout(this.handshakeTimeout);
-        this.handshakeResolve = null;
-        this.handshakeTimeout = null;
-        this.handshakePromise = null;
-
-        if (this.id !== this.packet.deviceId) {
-          // Update the identifier if needed
-          this.id = this.packet.deviceId;
-          this.debug = debug("thing:miio:" + this.id);
-          this.debug("Identifier of device updated");
-        }
-
-        if (this.packet.token) {
-          resolve();
-        } else {
-          const err = new Error(
-            "Could not connect to device, token needs to be specified"
-          );
-          err.code = "missing-token";
-          reject(err);
-        }
-      };
-
-      // Timeout for the handshake
-      this.handshakeTimeout = setTimeout(() => {
-        this.handshakeResolve = null;
-        this.handshakeTimeout = null;
-        this.handshakePromise = null;
-
-        const err = new Error("Could not connect to device, handshake timeout");
-        err.code = "timeout";
-        reject(err);
-      }, 2000);
-    }));
-  }
-
-  call(method, args, options) {
-    if (typeof args === "undefined") {
-      args = [];
-    }
-
-    const request = {
-      method: method,
-      params: args,
-    };
-
-    if (options && options.sid) {
-      // If we have a sub-device set it (used by Lumi Smart Home Gateway)
-      request.sid = options.sid;
-    }
-
-    return new Promise((resolve, reject) => {
-      let resolved = false;
-
-      // Handler for incoming messages
-      const promise = {
-        resolve: (res) => {
-          resolved = true;
-          this.promises.delete(request.id);
-
-          resolve(res);
-        },
-        reject: (err) => {
-          resolved = true;
-          this.promises.delete(request.id);
-
-          if (!(err instanceof Error) && typeof err.code !== "undefined") {
-            const code = err.code;
-
-            const handler = ERRORS[code];
-            let msg;
-            if (handler) {
-              msg = handler(method, args, err.message);
-            } else {
-              msg = err.message || err.toString();
-            }
-
-            err = new Error(msg);
-            err.code = code;
-          }
-          reject(err);
-        },
-      };
-
-      let retriesLeft = (options && options.retries) || 5;
-      const retry = () => {
-        if (retriesLeft-- > 0) {
-          send();
-        } else {
-          this.debug("Reached maximum number of retries, giving up");
-          const err = new Error("Call to device timed out");
-          err.code = "timeout";
-          promise.reject(err);
-        }
-      };
-
-      const send = () => {
-        if (resolved) return;
-
-        this.handshake()
-          .catch((err) => {
-            if (err.code === "timeout") {
-              this.debug("<- Handshake timed out");
-              retry();
-              return false;
-            } else {
-              throw err;
-            }
-          })
-          .then((token) => {
-            // Token has timed out - handled via retry
-            if (!token) return;
-
-            // Assign the identifier before each send
-            let id;
-            if (request.id) {
-              /*
-               * This is a failure, increase the last id. Should
-               * increase the chances of the new request to
-               * succeed. Related to issues with the vacuum
-               * not responding such as described in issue #94.
-               */
-              id = this.lastId + 1;
-
-              // Make sure to remove the failed promise
-              this.promises.delete(request.id);
-            } else {
-              id = this.lastId + 1;
-            }
-
-            // Check that the id hasn't rolled over
-            if (id >= 10000) {
-              this.lastId = id = 1;
-            } else {
-              this.lastId = id;
-            }
-
-            // Assign the identifier
-            request.id = id;
-
-            // Store reference to the promise so reply can be received
-            this.promises.set(id, promise);
-
-            // Create the JSON and send it
-            const json = JSON.stringify(request);
-            this.debug("-> (" + retriesLeft + ")", json);
-            this.packet.data = Buffer.from(json, "utf8");
-
-            const data = this.packet.raw;
-
-            this.parent.socket.send(
-              data,
-              0,
-              data.length,
-              this.port,
-              this.address,
-              (err) => err && promise.reject(err)
-            );
-
-            // Queue a retry in 2 seconds
-            setTimeout(retry, 2000);
-          })
-          .catch(promise.reject);
-      };
-
-      send();
-    });
-  }
-}
-=======
-module.exports = new Network();
->>>>>>> 437befe8
+module.exports = new Network();